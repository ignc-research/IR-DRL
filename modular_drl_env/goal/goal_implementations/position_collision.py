from modular_drl_env.goal.goal import Goal
import numpy as np
from modular_drl_env.robot.robot import Robot
from gym.spaces import Box
<<<<<<< HEAD
import pybullet as pyb
from modular_drl_env.util.quaternion_util import quaternion_similarity
=======
>>>>>>> 31429461

__all__ = [
    'PositionCollisionGoal',
    'PositionRotationCollisionGoal'
]

class PositionCollisionGoal(Goal):
    """
    This class implements a goal of reaching a certain position while avoiding collisions.
    The reward function follows Yifan's code.
    """

    def __init__(self, robot: Robot, 
                       normalize_rewards: bool, 
                       normalize_observations: bool,
                       train: bool,
                       add_to_logging: bool,
                       max_steps: int,
                       continue_after_success:bool, 
                       reward_success=10, 
                       reward_collision=-10,
                       reward_distance_mult=-0.01,
                       dist_threshold_start=3e-1,
                       dist_threshold_end=1e-2,
                       dist_threshold_increment_start=1e-2,
                       dist_threshold_increment_end=1e-3,
                       dist_threshold_overwrite:float=None,
                       dist_threshold_change:float=0.8):
        super().__init__(robot, normalize_rewards, normalize_observations, train, True, add_to_logging, max_steps, continue_after_success)

        # set output name for observation space
        self.output_name = "PositionGoal_" + self.robot.name

        # overwrite necessary flag
        self.needs_a_position = True

        # set the reward that's given if the ee reaches the goal position and for collision
        self.reward_success = reward_success
        self.reward_collision = reward_collision
        
        # multiplicator for the distance reward
        self.reward_distance_mult = reward_distance_mult

        # set the distance thresholds and the increments for changing them
        self.distance_threshold = dist_threshold_start if self.train else dist_threshold_end
        if dist_threshold_overwrite:  # allows to set a different startpoint from the outside
            self.distance_threshold = dist_threshold_overwrite
        self.distance_threshold_start = dist_threshold_start
        self.distance_threshold_end = dist_threshold_end
        self.distance_threshold_increment_start = dist_threshold_increment_start
        self.distance_threshold_increment_end = dist_threshold_increment_end
        self.distance_threshold_change = dist_threshold_change

        # set up normalizing constants for faster normalizing
        #     reward
        max_reward_value = max(abs(self.reward_success), abs(self.reward_collision))
        self.normalizing_constant_a_reward = 2 / (2 * max_reward_value)
        self.normalizing_constant_b_reward = 1 - self.normalizing_constant_a_reward * max_reward_value
        #     observation
        #       get maximum ranges from world associated with robot
        vec_distance_max = np.array([self.robot.world.x_max - self.robot.world.x_min, self.robot.world.y_max - self.robot.world.y_min, self.robot.world.z_max - self.robot.world.z_min])
        vec_distance_min = -1 * vec_distance_max
        distance_max = np.linalg.norm(vec_distance_max)
        #       constants
        self.normalizing_constant_a_obs = np.zeros(4)  # 3 for difference vector and 1 for distance itself
        self.normalizing_constant_b_obs = np.zeros(4)  # 3 for difference vector and 1 for distance itself
        self.normalizing_constant_a_obs[:3] = 2 / (vec_distance_max - vec_distance_min)
        self.normalizing_constant_a_obs[3] = 1 / distance_max  # distance only between 0 and 1
        self.normalizing_constant_b_obs[:3] = np.ones(3) - np.multiply(self.normalizing_constant_a_obs[:3], vec_distance_max)
        self.normalizing_constant_b_obs[3] = 1 - self.normalizing_constant_a_obs[3] * distance_max  # this is 0, but keeping it in the code for symmetry

        # placeholders so that we have access in other methods without doing double work
        self.distance = None
        self.position = None
        self.reward_value = 0
        self.shaking = 0
        self.collided = False
        self.timeout = False
        self.out_of_bounds = False
        self.is_success = False
        self.done = False
        self.past_distances = []

        # performance metric name
        self.metric_names = ["distance_threshold"]

    def get_observation_space_element(self) -> dict:
        if self.add_to_observation_space:
            ret = dict()
            if self.normalize_observations:
                ret[self.output_name ] = Box(low=-1, high=1, shape=(4,), dtype=np.float32)
            else:
                high = np.array([self.robot.world.x_max - self.robot.world.x_min, self.robot.world.y_max - self.robot.world.y_min, self.robot.world.z_max - self.robot.world.z_min, 1], dtype=np.float32)
                low = np.array([-self.robot.world.x_max + self.robot.world.x_min, -self.robot.world.y_max + self.robot.world.y_min, -self.robot.world.z_max + self.robot.world.z_min, 0], dtype=np.float32)
                ret[self.output_name ] = Box(low=low, high=high, shape=(4,), dtype=np.float32)

            return ret
        else:
            return {}

    def get_observation(self) -> dict:
        # get the data
        self.position = self.robot.position_rotation_sensor.position
        self.target = self.robot.world.position_targets[self.robot.id]
        dif = self.target - self.position
        self.distance = np.linalg.norm(dif)

        self.past_distances.append(self.distance)
        if len(self.past_distances) > 10:
            self.past_distances.pop(0)

        ret = np.zeros(4)
        ret[:3] = dif
        ret[3] = self.distance
        
        if self.normalize_observations:
            return {self.output_name: np.multiply(self.normalizing_constant_a_obs, ret) + self.normalizing_constant_b_obs} 
        else:
            return {self.output_name: ret}

    def reward(self, step, action):

        reward = 0

        self.out_of_bounds = self.robot.world.out_of_bounds(self.position)
        self.collided = self.robot.world.collision

        shaking = 0
        if len(self.past_distances) >= 10:
            arrow = []
            for i in range(0,9):
                arrow.append(0) if self.past_distances[i + 1] - self.past_distances[i] >= 0 else arrow.append(1)
            for j in range(0,8):
                if arrow[j] != arrow[j+1]:
                    shaking += 1
        self.shaking = shaking
        reward -= shaking * 0.005

        self.is_success = False
        if self.out_of_bounds:
            self.done = True
            reward += self.reward_collision / 2
        elif self.collided:
            self.done = True
            reward += self.reward_collision
        elif self.distance < self.distance_threshold:
            self.done = True
            self.is_success = True
            reward += self.reward_success
        elif step > self.max_steps:
            self.done = True
            self.timeout = True
            reward += self.reward_collision / 10
        else:
            self.done = False
            reward += self.reward_distance_mult * self.distance
        
        self.reward_value = reward
        if self.normalize_rewards:
            self.reward_value = self.normalizing_constant_a_reward * self.reward_value + self.normalizing_constant_b_reward
        
        # return
        return self.reward_value, self.is_success, self.done, self.timeout, self.out_of_bounds    

    def on_env_reset(self, success_rate):
        
        self.timeout = False
        self.is_success = False
        self.is_done = False
        self.collided = False
        self.out_of_bounds = False
        
        # set the distance threshold according to the success of the training
        if self.train: 

            # calculate increment
            ratio_start_end = (self.distance_threshold - self.distance_threshold_end) / (self.distance_threshold_start - self.distance_threshold_end)
            increment = (self.distance_threshold_increment_start - self.distance_threshold_increment_end) * ratio_start_end + self.distance_threshold_increment_end
            if success_rate > self.distance_threshold_change and self.distance_threshold > self.distance_threshold_end:
                self.distance_threshold -= increment
            elif success_rate < self.distance_threshold_change and self.distance_threshold < self.distance_threshold_start:
                #self.distance_threshold += increment / 25  # upwards movement should be slower # DISABLED
                pass
            if self.distance_threshold > self.distance_threshold_start:
                self.distance_threshold = self.distance_threshold_start
            if self.distance_threshold < self.distance_threshold_end:
                self.distance_threshold = self.distance_threshold_end

        return [("distance_threshold", self.distance_threshold, True, True)]

    def build_visual_aux(self):
        # build a sphere of distance_threshold size around the target
        self.target = self.robot.world.position_targets[self.robot.id]
        self.engine.create_sphere(position=self.target, radius=self.distance_threshold, mass=0, color=[0, 1, 0, 0.65], collision=False)

    def get_data_for_logging(self) -> dict:
        logging_dict = dict()

        logging_dict["shaking_" + self.robot.name] = self.shaking
        logging_dict["reward_" + self.robot.name] = self.reward_value
        logging_dict["distance_" + self.robot.name] = self.distance
        logging_dict["distance_threshold_" + self.robot.name] = self.distance_threshold

        return logging_dict
    
class PositionRotationCollisionGoal(Goal):

    """
    This class implements a goal of reaching a certain position while avoiding collisions.
    The reward function follows Yifan's code.
    """

    def __init__(self, robot: Robot, 
                       normalize_rewards: bool, 
                       normalize_observations: bool,
                       train: bool,
                       add_to_logging: bool,
                       max_steps: int,
                       continue_after_success:bool, 
                       reward_success=10, 
                       reward_collision=-10,
                       reward_distance_mult=-0.01,
                       reward_rotation_mult=-0.01,
                       dist_threshold_start=3e-1,
                       dist_threshold_end=1e-2,
                       dist_threshold_increment_start=1e-2,
                       dist_threshold_increment_end=1e-3,
                       dist_threshold_overwrite:float=None,
                       dist_threshold_change:float=0.8,
                       rot_threshold_start=0.7,
                       rot_threshold_end=0.05,
                       rot_threshold_increment_start=2e-2,
                       rot_threshold_increment_end=1e-3,
                       rot_threshold_overwrite:float=None,
                       rot_threshold_change:float=0.8):
        super().__init__(robot, normalize_rewards, normalize_observations, train, True, add_to_logging, max_steps, continue_after_success)

        # set output name for observation space
        self.output_name_position = "PositionGoal_" + self.robot.name
        self.output_name_rotation = "RotationGoal_" + self.robot.name

        # overwrite necessary flag
        self.needs_a_position = True
        self.needs_a_rotation = True

        # set the reward that's given if the ee reaches the goal position and for collision
        self.reward_success = reward_success
        self.reward_collision = reward_collision
        
        # multiplicator for the distance reward
        self.reward_distance_mult = reward_distance_mult
        self.reward_rotation_mult = reward_rotation_mult

        # set the distance thresholds and the increments for changing them
        self.distance_threshold = dist_threshold_start if self.train else dist_threshold_end
        if dist_threshold_overwrite:  # allows to set a different startpoint from the outside
            self.distance_threshold = dist_threshold_overwrite
        self.distance_threshold_start = dist_threshold_start
        self.distance_threshold_end = dist_threshold_end
        self.distance_threshold_increment_start = dist_threshold_increment_start
        self.distance_threshold_increment_end = dist_threshold_increment_end
        self.distance_threshold_change = dist_threshold_change

        # same for rotation threshold
        self.rotation_threshold = rot_threshold_start if self.train else rot_threshold_end
        if rot_threshold_overwrite:  # allows to set a different startpoint from the outside
            self.rotation_threshold= rot_threshold_overwrite
        self.rotation_threshold_start = rot_threshold_start
        self.rotation_threshold_end = rot_threshold_end
        self.rotation_threshold_increment_start = rot_threshold_increment_start
        self.rotation_threshold_increment_end = rot_threshold_increment_end
        self.rotation_threshold_change = rot_threshold_change

        # set up normalizing constants for faster normalizing
        #     reward
        max_reward_value = max(abs(self.reward_success), abs(self.reward_collision))
        self.normalizing_constant_a_reward = 2 / (2 * max_reward_value)
        self.normalizing_constant_b_reward = 1 - self.normalizing_constant_a_reward * max_reward_value
        #     observation
        #       get maximum ranges from world associated with robot
        vec_distance_max = np.array([self.robot.world.x_max - self.robot.world.x_min, self.robot.world.y_max - self.robot.world.y_min, self.robot.world.z_max - self.robot.world.z_min])
        vec_distance_min = -1 * vec_distance_max
        distance_max = np.linalg.norm(vec_distance_max)
        #       constants
        self.normalizing_constant_a_obs = np.zeros(4)
        self.normalizing_constant_b_obs = np.zeros(4) 
        self.normalizing_constant_a_obs[:3] = 2 / (vec_distance_max - vec_distance_min)
        self.normalizing_constant_a_obs[3] = 1 / distance_max  # distance only between 0 and 1
        self.normalizing_constant_b_obs[:3] = np.ones(3) - np.multiply(self.normalizing_constant_a_obs[:3], vec_distance_max)
        self.normalizing_constant_b_obs[3] = 1 - self.normalizing_constant_a_obs[3] * distance_max  # this is 0, but keeping it in the code for symmetry

        # placeholders so that we have access in other methods without doing double work
        self.position_distance = None
        self.rotation_distance = None
        self.position = None
        self.rotation = None
        self.reward_value = 0
        self.shaking = 0
        self.collided = False
        self.timeout = False
        self.out_of_bounds = False
        self.is_success = False
        self.done = False
        self.past_position_distances = []
        self.past_rotation_distances = []

        # performance metric name
        self.metric_names = ["distance_threshold", "rotation_threshold"]

    def get_observation_space_element(self) -> dict:
        if self.add_to_observation_space:
            ret = dict()
            if self.normalize_observations:
                ret[self.output_name_position] = Box(low=-1, high=1, shape=(4,), dtype=np.float32)
            else:
                high = np.array([self.robot.world.x_max - self.robot.world.x_min, self.robot.world.y_max - self.robot.world.y_min, self.robot.world.z_max - self.robot.world.z_min, 1], dtype=np.float32)
                low = np.array([-self.robot.world.x_max + self.robot.world.x_min, -self.robot.world.y_max + self.robot.world.y_min, -self.robot.world.z_max + self.robot.world.z_min, 0], dtype=np.float32)
                ret[self.output_name_position] = Box(low=low, high=high, shape=(4,), dtype=np.float32)
            ret[self.output_name_rotation] = Box(low=-1, high=1, shape=(5,), dtype=np.float32)  # rotation stuff will always be between -1 and 1 due to unit quaternions

            return ret
        else:
            return {}

    def get_observation(self) -> dict:
        # get the data
        self.position = self.robot.position_rotation_sensor.position
        self.rotation = self.robot.position_rotation_sensor.rotation
        self.target_position = self.robot.world.position_targets[self.robot.id]
        self.target_rotation = self.robot.world.rotation_targets[self.robot.id]
        dif = self.target_position - self.position
        self.position_distance = np.linalg.norm(dif)
        #print(self.rotation, self.target_rotation)
        self.rotation_distance = 1 - quaternion_similarity(self.rotation, self.target_rotation)

        self.past_position_distances.append(self.position_distance)
        if len(self.past_position_distances) > 10:
            self.past_position_distances.pop(0)
        self.past_rotation_distances.append(self.rotation_distance)
        if len(self.past_rotation_distances) > 10:
            self.past_position_distances.pop(0)

        ret_pos = np.zeros(4)
        ret_pos[:3] = dif
        ret_pos[3] = self.position_distance
        ret_rot = np.zeros(5)
        ret_rot[:4] = self.target_rotation
        ret_rot[4] = self.rotation_distance 
        
        if self.normalize_observations:
            return {self.output_name_position: np.multiply(self.normalizing_constant_a_obs, ret_pos) + self.normalizing_constant_b_obs,
                    self.output_name_rotation: ret_rot} 
        else:
            return {self.output_name_position: ret_pos,
                    self.output_name_rotation: ret_rot}

    def reward(self, step, action):

        reward = 0

        self.out_of_bounds = self.robot.world.out_of_bounds(self.position)
        self.collided = self.robot.world.collision

        shaking = 0
        if len(self.past_position_distances) >= 10:
            arrow = []
            for i in range(0,9):
                arrow.append(0) if self.past_position_distances[i + 1] - self.past_position_distances[i] >= 0 else arrow.append(1)
            for j in range(0,8):
                if arrow[j] != arrow[j+1]:
                    shaking += 1
        self.shaking = shaking
        reward -= shaking * 0.005

        self.is_success = False
        if self.out_of_bounds:
            self.done = True
            reward += self.reward_collision / 2
        elif self.collided:
            self.done = True
            reward += self.reward_collision
        elif self.position_distance < self.distance_threshold and self.rotation_distance < self.rotation_threshold:
            self.done = True
            self.is_success = True
            reward += self.reward_success
        elif step > self.max_steps:
            self.done = True
            self.timeout = True
            reward += self.reward_collision / 10
        else:
            self.done = False
            reward += self.reward_distance_mult * self.position_distance
            rot_score_threshold = max(10 * self.distance_threshold_end, 1.2 * self.distance_threshold)  # threshold for when to start scoring on rotation
            if self.position_distance < rot_score_threshold:
                reward += self.reward_rotation_mult * self.rotation_distance
        
        self.reward_value = reward
        if self.normalize_rewards:
            self.reward_value = self.normalizing_constant_a_reward * self.reward_value + self.normalizing_constant_b_reward
        
        # return
        return self.reward_value, self.is_success, self.done, self.timeout, self.out_of_bounds    

    def on_env_reset(self, success_rate):
        
        self.timeout = False
        self.is_success = False
        self.is_done = False
        self.collided = False
        self.out_of_bounds = False
        
        # set the distance and rotation threshold according to the success of the training
        if self.train: 

            # calculate increment
            ratio_start_end = (self.distance_threshold - self.distance_threshold_end) / (self.distance_threshold_start - self.distance_threshold_end)
            increment = (self.distance_threshold_increment_start - self.distance_threshold_increment_end) * ratio_start_end + self.distance_threshold_increment_end
            if success_rate > self.distance_threshold_change and self.distance_threshold > self.distance_threshold_end:
                self.distance_threshold -= increment
            elif success_rate < self.distance_threshold_change and self.distance_threshold < self.distance_threshold_start:
                #self.distance_threshold += increment / 25  # upwards movement should be slower # DISABLED
                pass
            if self.distance_threshold > self.distance_threshold_start:
                self.distance_threshold = self.distance_threshold_start
            if self.distance_threshold < self.distance_threshold_end:
                self.distance_threshold = self.distance_threshold_end

            ratio_start_end = (self.rotation_threshold - self.rotation_threshold_end) / (self.rotation_threshold_start - self.rotation_threshold_end)
            increment = (self.rotation_threshold_increment_start - self.rotation_threshold_increment_end) * ratio_start_end + self.rotation_threshold_increment_end
            if success_rate > self.rotation_threshold_change and self.rotation_threshold > self.rotation_threshold_end:
                self.rotation_threshold -= increment
            elif success_rate < self.rotation_threshold_change and self.rotation_threshold < self.rotation_threshold_start:
                #self.distance_threshold += increment / 25  # upwards movement should be slower # DISABLED
                pass
            if self.rotation_threshold > self.rotation_threshold_start:
                self.rotation_threshold = self.rotation_threshold_start
            if self.rotation_threshold < self.rotation_threshold_end:
                self.rotation_threshold = self.rotation_threshold_end

        return [("distance_threshold", self.distance_threshold, True, True),
                ("rotation_threshold", self.rotation_threshold, True, True)]

    def build_visual_aux(self):
        # build a sphere of distance_threshold size around the target
        self.target_position = self.robot.world.position_targets[self.robot.id]
        pyb.createMultiBody(baseMass=0,
                            baseVisualShapeIndex=pyb.createVisualShape(shapeType=pyb.GEOM_SPHERE, radius=self.distance_threshold, rgbaColor=[0, 1, 0, 1]),
                            basePosition=self.target_position)

    def get_data_for_logging(self) -> dict:
        logging_dict = dict()

        logging_dict["shaking_" + self.robot.name] = self.shaking
        logging_dict["reward_" + self.robot.name] = self.reward_value
        logging_dict["pos_distance_" + self.robot.name] = self.position_distance
        logging_dict["distance_threshold_" + self.robot.name] = self.distance_threshold
        logging_dict["rot_distance_" + self.robot.name] = self.rotation_distance
        logging_dict["rotation_threshold_" + self.robot.name] = self.rotation_threshold

        return logging_dict<|MERGE_RESOLUTION|>--- conflicted
+++ resolved
@@ -2,11 +2,7 @@
 import numpy as np
 from modular_drl_env.robot.robot import Robot
 from gym.spaces import Box
-<<<<<<< HEAD
-import pybullet as pyb
 from modular_drl_env.util.quaternion_util import quaternion_similarity
-=======
->>>>>>> 31429461
 
 __all__ = [
     'PositionCollisionGoal',
@@ -451,10 +447,8 @@
 
     def build_visual_aux(self):
         # build a sphere of distance_threshold size around the target
-        self.target_position = self.robot.world.position_targets[self.robot.id]
-        pyb.createMultiBody(baseMass=0,
-                            baseVisualShapeIndex=pyb.createVisualShape(shapeType=pyb.GEOM_SPHERE, radius=self.distance_threshold, rgbaColor=[0, 1, 0, 1]),
-                            basePosition=self.target_position)
+        self.target = self.robot.world.position_targets[self.robot.id]
+        self.engine.create_sphere(position=self.target, radius=self.distance_threshold, mass=0, color=[0, 1, 0, 0.65], collision=False)
 
     def get_data_for_logging(self) -> dict:
         logging_dict = dict()
